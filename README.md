# face_amnesia
Face detection and retrieval in image and video files.

## Requirements

### Language
* Python (>= 3.5)

### Dependencies
* NumPy (http://www.numpy.org/)
    * basic numerical computations
* scikit-learn (https://scikit-learn.org/stable/)
    * PCA
* OpenCV (https://opencv.org/)
    * basic image and video processing
* dlib (http://dlib.net/)
    * face detection and recognition models

## Installation

### Use pre-compiled libraries
Run provided [install script](install.sh) to use pre-compiled versions
of OpenCV and dlib (without GPU support) available via pip. Note that
corresponding pre-built OpenCV package is unofficial but works
fine. See comments in install script for further details.

### Use Dockerfile
Run provided [Dockerfile](Dockerfile) to compile OpenCV and dlib by hand
using the official Ubuntu 18.04. image.
<<<<<<< HEAD

    docker build -t face_amnesia .
    docker run -it face_amnesia
=======
    
    cd /path/to/face_amnesia/
    docker build .
    docker run -it <image-id>
>>>>>>> 64f76bfe

Note that it is possible to enable hardware-dependent optimization such
as AVX instructions or CUDA support. See comments in Dockerfile for
further details.

## Testing
Run provided [test script](test.sh) to execute unit and integration tests.

## Usage
Command-line interfaces for data point creation and retrieval available
in project's root directory. Data points and corresponding source
files are stored in and served from a separate `face amnesia` folder
in current user's home directory which may be identical to project's
root directory.

### Data point creation
Create face description vectors from media file (image, video) or whole
directory.

    python3 create.py /path/to/media/file/or/directory/
    
Available options:
    
    python3 create.py --help

### Data point retrieval
Retrieve previously stored data points corresponding to faces similar
to given one.

    python3 retrieve.py /path/to/query/media/file/
    
Available options:
    
    python3 retrieve.py --help

## Further reading
* Mayur Datar, Nicole Immorlica, et. al.: "Locality-Sensitive Hashing Scheme Based on p-Stable Distributions" (2004)
* Chris Biemann: "Chinese Whispers - an Efficient Graph Clustering Algorithm and its Application to Natural Language Processing Problems" (2006)

## Further tools
* Adam Geitgey: face_recognition (https://github.com/ageitgey/face_recognition)

## Troubleshooting
Compiling dlib by hand is usually straightforward. Building OpenCV from
source, however, may need some adjustments. The official guides on this
topic are useful and can be found on the web:

* http://dlib.net/compile.html
* https://docs.opencv.org/4.2.0/d7/d9f/tutorial_linux_install.html

The following paragraphs will provide additional information on
compilation problems which may occur on some architectures.

### Compilation: CBLAS / LAPACK headers could not be found  
Possible workaround:

    sudo cp /usr/include/lapacke*.h /usr/include/openblas/
    
### Compilation: GCC version 8 is not supported
Possible workaround:

    export CC=/path/to/gcc-7/compiler

Building dlib's Python bindings with CUDA support needs an additional
argument to setup.py call:
    
    --set CUDA_HOST_COMPILER=/path/to/gcc-7/compiler<|MERGE_RESOLUTION|>--- conflicted
+++ resolved
@@ -27,16 +27,10 @@
 ### Use Dockerfile
 Run provided [Dockerfile](Dockerfile) to compile OpenCV and dlib by hand
 using the official Ubuntu 18.04. image.
-<<<<<<< HEAD
-
+    
+    cd /path/to/face_amnesia/
     docker build -t face_amnesia .
     docker run -it face_amnesia
-=======
-    
-    cd /path/to/face_amnesia/
-    docker build .
-    docker run -it <image-id>
->>>>>>> 64f76bfe
 
 Note that it is possible to enable hardware-dependent optimization such
 as AVX instructions or CUDA support. See comments in Dockerfile for
@@ -85,7 +79,7 @@
 topic are useful and can be found on the web:
 
 * http://dlib.net/compile.html
-* https://docs.opencv.org/4.2.0/d7/d9f/tutorial_linux_install.html
+* https://docs.opencv.org/4.3.0/d7/d9f/tutorial_linux_install.html
 
 The following paragraphs will provide additional information on
 compilation problems which may occur on some architectures.
